{
    "name": "laravel/scout",
    "description": "Laravel Scout provides a driver based solution to searching your Eloquent models.",
    "keywords": ["algolia", "laravel", "search"],
    "license": "MIT",
    "support": {
        "issues": "https://github.com/laravel/scout/issues",
        "source": "https://github.com/laravel/scout"
    },
    "authors": [
        {
            "name": "Taylor Otwell",
            "email": "taylor@laravel.com"
        }
    ],
    "require": {
        "php": "^7.2",
        "illuminate/bus": "^6.0|^7.0",
        "illuminate/contracts": "^6.0|^7.0",
        "illuminate/database": "^6.0|^7.0",
        "illuminate/pagination": "^6.0|^7.0",
        "illuminate/queue": "^6.0|^7.0",
        "illuminate/support": "^6.0|^7.0"
    },
    "require-dev": {
        "algolia/algoliasearch-client-php": "^2.2",
        "mockery/mockery": "^1.0",
        "phpunit/phpunit": "^8.0"
    },
    "autoload": {
        "psr-4": {
            "Laravel\\Scout\\": "src/"
        }
    },
    "autoload-dev": {
        "psr-4": {
            "Laravel\\Scout\\Tests\\": "tests/"
        }
    },
    "extra": {
        "branch-alias": {
<<<<<<< HEAD
            "dev-master": "8.0-dev"
=======
            "dev-master": "7.x-dev"
>>>>>>> a66bf07e
        },
        "laravel": {
            "providers": [
                "Laravel\\Scout\\ScoutServiceProvider"
            ]
        }
    },
    "suggest": {
        "algolia/algoliasearch-client-php": "Required to use the Algolia engine (^2.2)."
    },
    "config": {
        "sort-packages": true
    },
    "minimum-stability": "dev",
    "prefer-stable": true
}<|MERGE_RESOLUTION|>--- conflicted
+++ resolved
@@ -39,11 +39,7 @@
     },
     "extra": {
         "branch-alias": {
-<<<<<<< HEAD
-            "dev-master": "8.0-dev"
-=======
-            "dev-master": "7.x-dev"
->>>>>>> a66bf07e
+            "dev-master": "8.x-dev"
         },
         "laravel": {
             "providers": [
