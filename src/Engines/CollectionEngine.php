--- conflicted
+++ resolved
@@ -169,11 +169,7 @@
         $results = array_values($results['results']);
 
         return count($results) > 0
-<<<<<<< HEAD
-                    ? collect($results)->pluck($results[0]->getScoutKeyName())->values()
-=======
-                    ? collect($results)->pluck($results[0]->getKeyName())
->>>>>>> ce0fd9a7
+                    ? collect($results)->pluck($results[0]->getScoutKeyName())
                     : collect();
     }
 
